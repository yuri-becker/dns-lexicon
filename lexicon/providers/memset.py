from __future__ import print_function
from __future__ import absolute_import
from .base import Provider as BaseProvider
import requests
import json


def ProviderParser(subparser):
    subparser.add_argument("--auth-token", help="specify API key used to authenticate")


class Provider(BaseProvider):
    def __init__(self, options, provider_options={}):
        super(Provider, self).__init__(options)
        self.domain_id = None
        self.api_endpoint = provider_options.get('api_endpoint') or 'https://api.memset.com/v1/json'

    def authenticate(self):
        payload = self._get('/dns.zone_domain_info', {
            'domain': self.options['domain']
        })
        if not payload['zone_id']:
            raise Exception('No domain found')
        self.domain_id = payload['zone_id']

    # Create record. If record already exists with the same content, do nothing'
    def create_record(self, type, name, content):
        data = {'type': type, 'record': self._relative_name(name), 'address': content}
        if self.options.get('ttl'):
            data['ttl'] = self.options.get('ttl')
        data['zone_id'] = self.domain_id
        check_exists = self.list_records(type=type, name=name, content=content)
        if not len(check_exists) > 0:
            payload = self._get('/dns.zone_record_create', data)
            if payload['id']:
                self._get('/dns.reload')
                print('create_record: {0}'.format(payload['id']))
                return payload['id']

    # List all records. Return an empty list if no records found
    # type, name and content are used to filter records.
    # If possible filter during the query, otherwise filter after response is received.
    def list_records(self, type=None, name=None, content=None):
        payload = self._get('/dns.zone_info', {
            'id': self.domain_id
            })
        records = []
        for record in payload['records']:
            processed_record = {
                'type': record['type'],
                'name': self._full_name(record['record']),
                'ttl': record['ttl'],
                'content': record['address'],
                'id': record['id']
            }
            if name:
                name = self._full_name(name)
            if (processed_record['type'] == type):
                if (name is not None and content is not None):
                    if processed_record['name'] == name and processed_record['content'] == content:
                        records.append(processed_record)
                elif (name is not None and content is None):
                    if processed_record['name'] == name:
                        records.append(processed_record)
                elif (name is None and content is not None):
                    if processed_record['content'] == content:
                        records.append(processed_record)
                else:
                    records.append(processed_record)

        print('list_records: {0}'.format(records))
        return records

    # Create or update a record.
    def update_record(self, identifier, type=None, name=None, content=None):
        data = {}
        if not identifier:
            records = self.list_records(type, self._relative_name(name))
<<<<<<< HEAD
            print(records)
=======
>>>>>>> 18e4192a
            if len(records) == 1:
                identifier = records[0]['id']
            else:
                raise Exception('Record identifier could not be found.')
        if type:
            data['type'] = type
        if name:
            data['record'] = self._relative_name(name)
        if content:
            data['address'] = content
        if self.options.get('ttl'):
            data['ttl'] = self.options.get('ttl')
        data['id'] = identifier
        data['zone_id'] = self.domain_id

        payload = self._get('/dns.zone_record_update', data)
        if payload['id']:
            self._get('/dns.reload')
            print('update_record: {0}'.format(payload['id']))
            return payload['id']

    # Delete an existing record.
    # If record does not exist, do nothing.
    def delete_record(self, identifier=None, type=None, name=None, content=None):
        if not identifier:
            records = self.list_records(type, self._relative_name(name), content)
            if len(records) == 1:
                identifier = records[0]['id']
            else:
                raise Exception('Record identifier could not be found.')
        payload = self._get('/dns.zone_record_delete', {'id': identifier})
        if payload['id']:
            self._get('/dns.reload')
            print('delete_record: {0}'.format(payload['id']))
            return payload['id']

    # Helpers
    def _request(self, action='GET',  url='/', data=None, query_params=None):
        if data is None:
            data = {}
        if query_params is None:
            query_params = {}
        r = requests.request(action, self.api_endpoint + url, params=query_params,
                             data=json.dumps(data),
                             auth=(self.options['auth_token'], 'x'),
                             headers={'Content-Type': 'application/json'})
        r.raise_for_status()  # if the request fails for any reason, throw an error.
        return r.json()<|MERGE_RESOLUTION|>--- conflicted
+++ resolved
@@ -76,10 +76,6 @@
         data = {}
         if not identifier:
             records = self.list_records(type, self._relative_name(name))
-<<<<<<< HEAD
-            print(records)
-=======
->>>>>>> 18e4192a
             if len(records) == 1:
                 identifier = records[0]['id']
             else:
