--- conflicted
+++ resolved
@@ -2,12 +2,8 @@
 
 from builtins import object
 
-<<<<<<< HEAD
 from lexicon.config import ConfigResolver
 from lexicon.config import legacy_config_resolver
-=======
-from lexicon.common.options_handler import SafeOptionsWithFallback
->>>>>>> 93c488c6
 
 
 class Provider(object):
@@ -35,10 +31,9 @@
     auth_password
     ...
 
-    :param provider_env_cli_options: is a SafeOptions object that contains all the options for this provider, merged from CLI and Env variables.
-    :param engine_overrides: is an empty dict under runtime conditions, only used for testing (eg. overriding api_endpoint to point to sandbox url) see tests/providers/integration_tests.py
+    :param provider_env_cli_options: is a ConfigResolver object that contains all the options for this provider, merged from CLI and Env variables.
     """
-    def __init__(self, config, engine_overrides=None):
+    def __init__(self, config):
         if not isinstance(config, ConfigResolver):
             # If config is a plain dict, we are in a legacy situation.
             # To protect the Provider API, the legacy dict is handled in a
