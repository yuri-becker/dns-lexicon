"""Module provider for Hetzner"""
from __future__ import absolute_import
from __future__ import unicode_literals

from contextlib import contextmanager
import hashlib
import logging
import re
import time
import requests
from six import string_types
from urllib3.util.retry import Retry

# Due to optional requirement
try:
    from bs4 import BeautifulSoup
    import dns.resolver
    import dns.zone
except ImportError:
    pass

from lexicon.providers.base import Provider as BaseProvider

LOGGER = logging.getLogger(__name__)

NAMESERVER_DOMAINS = []


<<<<<<< HEAD
def provider_parser(subparser):
=======
def ProviderParser(subparser):
    """Generate a provider parser for Hetzner"""
>>>>>>> 59dbda6a
    subparser.add_argument('--auth-account',
                           help='specify type of Hetzner account: by default Hetzner Robot '
                           '(robot) or Hetzner konsoleH (konsoleh)')
    subparser.add_argument('--auth-username', help='specify username of Hetzner account')
    subparser.add_argument('--auth-password', help='specify password of Hetzner account')
    subparser.add_argument('--linked',
                           help='if exists, uses linked CNAME as A|AAAA|TXT record name for edit '
                           'actions: by default (yes); Further restriction: Only enabled if '
                           'record name or raw FQDN record identifier \'type/name/content\' is '
                           'specified, and additionally for update actions the record name '
                           'remains the same',
                           default=str('yes'),
                           choices=['yes', 'no'])
    subparser.add_argument('--propagated',
                           help='waits until record is publicly propagated after succeeded '
                           'create|update actions: by default (yes)',
                           default=str('yes'),
                           choices=['yes', 'no'])
    subparser.add_argument('--latency',
                           help='specify latency, used during checks for publicly propagation '
                           'and additionally for Hetzner Robot after record edits: by default '
                           '30s (30)',
                           default=int(30),
                           type=int)


class Provider(BaseProvider):
    """
    Implements the Hetzner DNS Provider.
    There are two variants to manage DNS records on Hetzner: Hetzner Robot or
    Hetzner konsoleH. Both do not provide a common API, therefore this provider
    implements missing read and write methods in a generic way. For editing DNS
    records on Hetzner, this provider manipulates and replaces the whole DNS zone.
    Furthermore, there is no unique identifier to each record in the way that Lexicon
    expects, why this provider implements a pseudo-identifer based on the record type,
    name and content for use of the --identifier parameter. Supported identifier
    formats are:
        - hash  generated|verified by 'list' command; e.g. '30fa112'
        - raw   concatenation of the record type, name (FQDN) and content (if possible
                FQDN) with delimiter '/'; e.g. 'SRV/example.com./0 0 443 msx.example.com.'
                or 'TXT/example.com./challengetoken'
    Additional, this provider implements the option of replacing an A, AAAA or TXT record
    name with an existent linked CNAME for edit actions via the --linked parameter and
    the option of waiting until record is publicly propagated after succeeded create or
    update actions via the --propagated parameter. As further restriction, the use of a
    linked CNAME is only enabled if the record type & record name or the raw identifier are
    specified, and additionally for the update action the record name remains the same.
    """

    def __init__(self, config):
        super(Provider, self).__init__(config)
        self.api = {
            'robot': {
                'endpoint': 'https://robot.your-server.de',
                'filter': [{'name': 'div', 'attrs': {'id': 'center_col'}}],
                'auth': {
                    'endpoint': 'https://accounts.hetzner.com',
                    'GET': {'url': '/login'},
                    'POST': {'url': '/login_check'},
                    'filter': [{'name': 'form', 'attrs': {'id': 'login-form'}}],
                    'user': '_username',
                    'pass': '_password'
                },
                'exit': {
                    'GET': {'url': '/login/logout/r/true'}
                },
                'domain_id': {
                    'GET': {'url': '/dns/index/page/<index>'},
                    'filter': [
                        {'name': 'div', 'attrs': {'id': 'center_col'}},
                        {'name': 'table', 'attrs': {'class': 'box_title'}}
                    ],
                    'domain': [{'name': 'td', 'attrs': {'class': 'title'}}],
                    'id': {'attr': 'onclick', 'regex': r'\'(\d+)\''}
                },
                'zone': {
                    'GET': [{'url': '/dns/update/id/<id>'}],
                    'POST': {'url': '/dns/update'},
                    'filter': [
                        {'name': 'div', 'attrs': {'id': 'center_col'}},
                        {'name': 'ul', 'attrs': {'class': 'error_list'}}
                    ],
                    'file': 'zonefile'
                }
            },
            'konsoleh': {
                'endpoint': 'https://konsoleh.your-server.de',
                'filter': [{'name': 'div', 'attrs': {'id': 'content'}}],
                'auth': {
                    'GET': {},
                    'POST': {'url': '/login.php'},
                    'filter': [{'name': 'form', 'attrs': {'id': 'loginform'}}],
                    'user': 'login_user_inputbox',
                    'pass': 'login_pass_inputbox'
                },
                'exit': {
                    'GET': {'url': '/logout.php'}
                },
                'domain_id': {
                    'GET': {'params': {'page': '<index>'}},
                    'filter': [
                        {'name': 'div', 'attrs': {'id': 'domainlist'}},
                        {'name': 'dl'},
                        {'name': 'a'}
                    ],
                    'domain': [{'name': 'strong'}],
                    'id': {'attr': 'href', 'regex': r'=(D\d+)'}
                },
                'zone': {
                    'GET': [
                        {'params': {'domain_number': '<id>'}},
                        {'url': '/dns.php', 'params': {'dnsaction2': 'editintextarea'}}
                    ],
                    'POST': {'url': '/dns.php'},
                    'filter': [
                        {'name': 'div', 'attrs': {'id': 'content'}},
                        {'name': 'div', 'attrs': {'class': 'error'}}
                    ],
                    'file': 'zone_file1'
                }
            }
        }
        self.session = None

        self.account = self._get_provider_option('auth_account')
        if self.account in (None, 'robot', 'konsoleh'):
            self.account = self.account if self.account else 'robot'
        else:
            LOGGER.error('Hetzner => Argument for --auth-account is invalid: \'%s\' '
                         '(choose from \'robot\' or \'konsoleh\')', self.account)
            raise AssertionError
        self.username = self._get_provider_option('auth_username')
        assert self.username is not None
        self.password = self._get_provider_option('auth_password')
        assert self.password is not None

    def _authenticate(self):
        """
        Connects to Hetzner account and returns, if authentification was
        successful and the domain or CNAME target is managed by this account.
        """
        with self._session(self.domain, get_zone=False):
            return True

    def _create_record(self, rtype, name, content):
        """
        Connects to Hetzner account, adds a new record to the zone and returns a
        boolean, if creation was successful or not. Needed record rtype, name and
        content for record to create.
        """
        with self._session(self.domain, self.domain_id) as ddata:
            # Validate method parameters
            if not rtype or not name or not content:
                LOGGER.warning('Hetzner => Record has no rtype|name|content specified')
                return False

            # Add record to zone
            name = ddata['cname'] if ddata['cname'] else self._fqdn_name(name)
            rrset = ddata['zone']['data'].get_rdataset(name, rdtype=rtype, create=True)
            for rdata in rrset:
                if self._convert_content(rtype, content) == rdata.to_text():
                    LOGGER.info('Hetzner => Record with content \'%s\' already exists',
                                content)
                    return True

            ttl = (rrset.ttl if rrset.ttl > 0
                   and rrset.ttl < self._get_lexicon_option('ttl')
                   else self._get_lexicon_option('ttl'))
            rdataset = dns.rdataset.from_text(rrset.rdclass, rrset.rdtype,
                                              ttl, self._convert_content(rtype, content))
            rrset.update(rdataset)
            # Post zone to Hetzner
            synced_change = self._post_zone(ddata['zone'])
            if synced_change:
                self._propagated_record(rtype, name, self._convert_content(rtype, content),
                                        ddata['nameservers'])
            return synced_change

    def _list_records(self, rtype=None, name=None, content=None):
        """
        Connects to Hetzner account and returns a list of records filtered by record
        rtype, name and content. The list is empty if no records found.
        """
        with self._session(self.domain, self.domain_id) as ddata:
            name = self._fqdn_name(name) if name else None
            return self._list_records_in_zone(ddata['zone']['data'], rtype, name, content)

    def _update_record(self, identifier=None, rtype=None, name=None, content=None):
        """
        Connects to Hetzner account, changes an existing record and returns a boolean,
        if update was successful or not. Needed identifier or rtype & name to lookup
        over all records of the zone for exactly one record to update.
        """
        with self._session(self.domain, self.domain_id) as ddata:
            # Validate method parameters
            if identifier:
                dtype, dname, dcontent = self._parse_identifier(identifier, ddata['zone']['data'])
                if dtype and dname and dcontent:
                    rtype = rtype if rtype else dtype
                    name = name if name else dname
                    content = content if content else dcontent
                else:
                    LOGGER.warning('Hetzner => Record with identifier \'%s\' does not exist',
                                   identifier)
                    return False

            elif rtype and name and content:
                dtype, dname, dcontent = rtype, name, None
            else:
                LOGGER.warning('Hetzner => Record has no rtype|name|content specified')
                return False

            dname = ddata['cname'] if ddata['cname'] else self._fqdn_name(dname)
            records = self._list_records_in_zone(ddata['zone']['data'], dtype, dname, dcontent)
            if len(records) == 1:
                # Remove record from zone
                rrset = ddata['zone']['data'].get_rdataset(records[0]['name'] + '.',
                                                           rdtype=records[0]['type'])
                rdatas = []
                for rdata in rrset:
                    if self._convert_content(records[0]['type'],
                                             records[0]['content']) != rdata.to_text():
                        rdatas.append(rdata.to_text())
                if rdatas:
                    rdataset = dns.rdataset.from_text_list(rrset.rdclass, rrset.rdtype,
                                                           records[0]['ttl'], rdatas)
                    ddata['zone']['data'].replace_rdataset(records[0]['name'] + '.', rdataset)
                else:
                    ddata['zone']['data'].delete_rdataset(records[0]['name'] + '.',
                                                          records[0]['type'])
                # Add record to zone
                name = ddata['cname'] if ddata['cname'] else self._fqdn_name(name)
                rrset = ddata['zone']['data'].get_rdataset(name, rdtype=rtype, create=True)
                synced_change = False
                for rdata in rrset:
                    if self._convert_content(rtype, content) == rdata.to_text():
                        LOGGER.info('Hetzner => Record with content \'%s\' already exists',
                                    content)
                        synced_change = True
                        break
                if not synced_change:
                    ttl = (rrset.ttl if rrset.ttl > 0
                           and rrset.ttl < self._get_lexicon_option('ttl')
                           else self._get_lexicon_option('ttl'))
                    rdataset = dns.rdataset.from_text(rrset.rdclass, rrset.rdtype, ttl,
                                                      self._convert_content(rtype, content))
                    rrset.update(rdataset)
                # Post zone to Hetzner
                synced_change = self._post_zone(ddata['zone'])
                if synced_change:
                    self._propagated_record(rtype, name, self._convert_content(rtype, content),
                                            ddata['nameservers'])
                return synced_change

            LOGGER.warning('Hetzner => Record lookup has not only one match')
            return False

    def _delete_record(self, identifier=None, rtype=None, name=None, content=None):
        """
        Connects to Hetzner account, removes an existing record from the zone and returns a
        boolean, if deletion was successful or not. Uses identifier or rtype, name & content to
        lookup over all records of the zone for one or more records to delete.
        """
        with self._session(self.domain, self.domain_id) as ddata:
            # Validate method parameters
            if identifier:
                rtype, name, content = self._parse_identifier(identifier, ddata['zone']['data'])
                if rtype is None or name is None or content is None:
                    LOGGER.info('Hetzner => Record with identifier \'%s\' does not exist',
                                identifier)
                    return True

            name = ddata['cname'] if ddata['cname'] else (self._fqdn_name(name) if name else None)
            records = self._list_records_in_zone(ddata['zone']['data'], rtype, name, content)
            if records:
                # Remove records from zone
                for record in records:
                    rrset = ddata['zone']['data'].get_rdataset(record['name'] + '.',
                                                               rdtype=record['type'])
                    rdatas = []
                    for rdata in rrset:
                        if self._convert_content(record['type'],
                                                 record['content']) != rdata.to_text():
                            rdatas.append(rdata.to_text())
                    if rdatas:
                        rdataset = dns.rdataset.from_text_list(rrset.rdclass, rrset.rdtype,
                                                               record['ttl'], rdatas)
                        ddata['zone']['data'].replace_rdataset(record['name'] + '.', rdataset)
                    else:
                        ddata['zone']['data'].delete_rdataset(record['name'] + '.', record['type'])
                # Post zone to Hetzner
                synced_change = self._post_zone(ddata['zone'])
                return synced_change

            LOGGER.info('Hetzner => Record lookup has no matches')
            return True

    ###############################################################################
    # Provider base helpers
    ###############################################################################

    @staticmethod
    def _create_identifier(rdtype, name, content):
        """
        Creates hashed identifier based on full qualified record type, name & content
        and returns hash.
        """
        sha256 = hashlib.sha256()
        sha256.update((rdtype + '/').encode('UTF-8'))
        sha256.update((name + '/').encode('UTF-8'))
        sha256.update(content.encode('UTF-8'))
        return sha256.hexdigest()[0:7]

    def _parse_identifier(self, identifier, zone=None):
        """
        Parses the record identifier and returns type, name & content of the associated record
        as tuple. The tuple is empty if no associated record found.
        """
        rdtype, name, content = None, None, None
        if len(identifier) > 7:
            parts = identifier.split('/')
            rdtype, name, content = parts[0], parts[1], '/'.join(parts[2:])
        else:
            records = self._list_records_in_zone(zone)
            for record in records:
                if record['id'] == identifier:
                    rdtype, name, content = record['type'], record['name'] + '.', record['content']
        return rdtype, name, content

    def _convert_content(self, rdtype, content):
        """
        Converts type dependent record content into well formed and fully qualified
        content for domain zone and returns content.
        """
        if rdtype == 'TXT':
            if content[0] != '"':
                content = '"' + content
            if content[-1] != '"':
                content += '"'
        if rdtype in ('CNAME', 'MX', 'NS', 'SRV'):
            if content[-1] != '.':
                content = self._fqdn_name(content)
        return content

    def _list_records_in_zone(self, zone, rdtype=None, name=None, content=None):
        """
        Iterates over all records of the zone and returns a list of records filtered
        by record type, name and content. The list is empty if no records found.
        """
        records = []
        rrsets = zone.iterate_rdatasets() if zone else []
        for rname, rdataset in rrsets:
            rtype = dns.rdatatype.to_text(rdataset.rdtype)
            if ((not rdtype or rdtype == rtype)
                    and (not name or name == rname.to_text())):
                for rdata in rdataset:
                    rdata = rdata.to_text()
                    if (not content or self._convert_content(rtype, content) == rdata):
                        raw_rdata = self._clean_txt_record({'type': rtype,
                                                            'content': rdata})['content']
                        data = {
                            'type': rtype,
                            'name': rname.to_text(True),
                            'ttl': int(rdataset.ttl),
                            'content': raw_rdata,
                            'id': Provider._create_identifier(rtype, rname.to_text(), raw_rdata)
                        }
                        records.append(data)
        return records

    def _request(self, action='GET', url='/', data=None, query_params=None):
        """
        Requests to Hetzner by current session and returns the response.
        """
        if data is None:
            data = {}
        if query_params is None:
            query_params = {}
        response = self.session.request(action, self.api[self.account]['endpoint'] + url,
                                        params=query_params, data=data)
        response.raise_for_status()
        return response

    ###############################################################################
    # Provider option helpers
    ###############################################################################

    @staticmethod
    def _dns_lookup(name, rdtype, nameservers=None):
        """
        Looks on specified or default system domain nameservers to resolve record type
        & name and returns record set. The record set is empty if no propagated
        record found.
        """
        rrset = dns.rrset.from_text(name, 0, 1, rdtype)
        try:
            resolver = dns.resolver.Resolver()
            resolver.lifetime = 1
            if nameservers:
                resolver.nameservers = nameservers
            rrset = resolver.query(name, rdtype)
            for rdata in rrset:
                LOGGER.debug('DNS Lookup => %s %s %s %s',
                             rrset.name.to_text(), dns.rdataclass.to_text(rrset.rdclass),
                             dns.rdatatype.to_text(rrset.rdtype), rdata.to_text())
        except dns.exception.DNSException as error:
            LOGGER.debug('DNS Lookup => %s', error)
        return rrset

    @staticmethod
    def _get_nameservers(domain):
        """
        Looks for domain nameservers and returns the IPs of the nameservers as a list.
        The list is empty, if no nameservers were found. Needed associated domain zone
        name for lookup.
        """
        nameservers = []
        rdtypes_ns = ['SOA', 'NS']
        rdtypes_ip = ['A', 'AAAA']
        for rdtype_ns in rdtypes_ns:
            for rdata_ns in Provider._dns_lookup(domain, rdtype_ns):
                for rdtype_ip in rdtypes_ip:
                    for rdata_ip in Provider._dns_lookup(rdata_ns.to_text().split(' ')[0],
                                                         rdtype_ip):
                        if rdata_ip.to_text() not in nameservers:
                            nameservers.append(rdata_ip.to_text())
        LOGGER.debug('DNS Lookup => %s IN NS %s', domain, ' '.join(nameservers))
        return nameservers

    @staticmethod
    def _get_dns_cname(name, link=False):
        """
        Looks for associated domain zone, nameservers and linked record name until no
        more linked record name was found for the given fully qualified record name or
        the CNAME lookup was disabled, and then returns the parameters as a tuple.
        """
        resolver = dns.resolver.Resolver()
        resolver.lifetime = 1
        domain = dns.resolver.zone_for_name(name, resolver=resolver).to_text(True)
        nameservers = Provider._get_nameservers(domain)
        cname = None
        links, max_links = 0, 5
        while link:
            if links >= max_links:
                LOGGER.error('Hetzner => Record %s has more than %d linked CNAME '
                             'records. Reduce the amount of CNAME links!',
                             name, max_links)
                raise AssertionError
            qname = cname if cname else name
            rrset = Provider._dns_lookup(qname, 'CNAME', nameservers)
            if rrset:
                links += 1
                cname = rrset[0].to_text()
                qdomain = dns.resolver.zone_for_name(cname, resolver=resolver).to_text(True)
                if domain != qdomain:
                    domain = qdomain
                    nameservers = Provider._get_nameservers(qdomain)
            else:
                link = False
        if cname:
            LOGGER.info('Hetzner => Record %s has CNAME %s', name, cname)
        return domain, nameservers, cname

    def _link_record(self):
        """
        Checks restrictions for use of CNAME lookup and returns a tuple of the
        fully qualified record name to lookup and a boolean, if a CNAME lookup
        should be done or not. The fully qualified record name is empty if no
        record name is specified by this provider.
        """
        action = self._get_lexicon_option('action')
        identifier = self._get_lexicon_option('identifier')
        rdtype = self._get_lexicon_option('type')
        name = (self._fqdn_name(self._get_lexicon_option('name'))
                if self._get_lexicon_option('name') else None)
        link = True if self._get_provider_option('linked') == 'yes' else False
        qname = name
        if identifier:
            rdtype, name, _ = self._parse_identifier(identifier)
        if action != 'list' and rdtype in ('A', 'AAAA', 'TXT') and name and link:
            if action != 'update' or name == qname or not qname:
                LOGGER.info('Hetzner => Enable CNAME lookup '
                            '(see --linked parameter)')
                return name, True
        LOGGER.info('Hetzner => Disable CNAME lookup '
                    '(see --linked parameter)')
        return name, False

    def _propagated_record(self, rdtype, name, content, nameservers=None):
        """
        If the publicly propagation check should be done, waits until the domain nameservers
        responses with the propagated record type, name & content and returns a boolean,
        if the publicly propagation was successful or not.
        """
        latency = self._get_provider_option('latency')
        propagated = True if self._get_provider_option('propagated') == 'yes' else False
        if propagated:
            retry, max_retry = 0, 20
            while retry < max_retry:
                for rdata in Provider._dns_lookup(name, rdtype, nameservers):
                    if content == rdata.to_text():
                        LOGGER.info('Hetzner => Record %s has %s %s', name, rdtype, content)
                        return True
                retry += 1
                retry_log = (', retry ({}/{}) in {}s...'.format((retry + 1), max_retry, latency)
                             if retry < max_retry else '')
                LOGGER.info('Hetzner => Record is not propagated%s', retry_log)
                time.sleep(latency)
        return False

    ###############################################################################
    # Hetzner API helpers
    ###############################################################################

    @staticmethod
    def _filter_dom(dom, filters, last_find_all=False):
        """
        If not exists, creates an DOM from a given session response, then filters the DOM
        via given API filters and returns the filtered DOM. The DOM is empty if the filters
        have no match.
        """
        if isinstance(dom, string_types):
            dom = BeautifulSoup(dom, 'html.parser')
        for idx, find in enumerate(filters, start=1):
            if not dom:
                break
            name, attrs = find.get('name'), find.get('attrs', {})
            if len(filters) == idx and last_find_all:
                dom = dom.find_all(name, attrs=attrs) if name else dom.find_all(attrs=attrs)
            else:
                dom = dom.find(name, attrs=attrs) if name else dom.find(attrs=attrs)
        return dom

    @staticmethod
    def _extract_hidden_data(dom):
        """
        Extracts hidden input data from DOM and returns the data as dictionary.
        """
        input_tags = dom.find_all('input', attrs={'type': 'hidden'})
        data = {}
        for input_tag in input_tags:
            data[input_tag['name']] = input_tag['value']
        return data

    @staticmethod
    def _extract_domain_id(string, regex):
        """
        Extracts domain ID from given string and returns the domain ID.
        """
        regex = re.compile(regex)
        match = regex.search(string)
        if not match:
            return False
        return str(match.group(1))

    @contextmanager
    def _session(self, domain, domain_id=None, get_zone=True):
        """
        Generates, authenticates and exits session to Hetzner account, and
        provides tuple of additional needed domain data (domain nameservers,
        zone and linked record name) to public methods. The tuple parameters
        are empty if not existent or specified. Exits session and raises error
        if provider fails during session.
        """
        name, link = self._link_record()
        qdomain, nameservers, cname = Provider._get_dns_cname(
            (name if name else domain + '.'), link)
        qdomain_id, zone = domain_id, None
        self.session = self._auth_session(self.username, self.password)
        try:
            if not domain_id or qdomain != domain:
                qdomain_id = self._get_domain_id(qdomain)
            if qdomain == domain:
                self.domain_id = qdomain_id
            if get_zone:
                zone = self._get_zone(qdomain, qdomain_id)
            yield {'nameservers': nameservers, 'zone': zone, 'cname': cname}
        except Exception as exc:
            raise exc
        finally:
            self._exit_session()

    def _auth_session(self, username, password):
        """
        Creates session to Hetzner account, authenticates with given credentials and
        returns the session, if authentication was successful. Otherwise raises error.
        """
        api = self.api[self.account]['auth']
        endpoint = api.get('endpoint', self.api[self.account]['endpoint'])
        session = requests.Session()
        session_retries = Retry(total=10, backoff_factor=0.5)
        session_adapter = requests.adapters.HTTPAdapter(max_retries=session_retries)
        session.mount('https://', session_adapter)
        response = session.request('GET', endpoint + api['GET'].get('url', '/'))
        dom = Provider._filter_dom(response.text, api['filter'])
        data = Provider._extract_hidden_data(dom)
        data[api['user']], data[api['pass']] = username, password
        response = session.request('POST', endpoint + api['POST']['url'], data=data)
        if Provider._filter_dom(response.text, api['filter']):
            LOGGER.error('Hetzner => Unable to authenticate session with %s account \'%s\': '
                         'Invalid credentials',
                         self.account, username)
            raise AssertionError
        LOGGER.info('Hetzner => Authenticate session with %s account \'%s\'',
                    self.account, username)
        return session

    def _exit_session(self):
        """
        Exits session to Hetzner account and returns.
        """
        api = self.api[self.account]
        response = self._get(api['exit']['GET']['url'])
        if not Provider._filter_dom(response.text, api['filter']):
            LOGGER.info('Hetzner => Exit session')
        else:
            LOGGER.warning('Hetzner => Unable to exit session')
        self.session = None
        return True

    def _get_domain_id(self, domain):
        """
        Pulls all domains managed by authenticated Hetzner account, extracts their IDs
        and returns the ID for the current domain, if exists. Otherwise raises error.
        """
        api = self.api[self.account]['domain_id']
        qdomain = dns.name.from_text(domain).to_unicode(True)
        domains, last_count, page = {}, -1, 0
        while last_count != len(domains):
            last_count = len(domains)
            page += 1
            url = (api['GET'].copy()).get('url', '/').replace('<index>', str(page))
            params = api['GET'].get('params', {}).copy()
            for param in params:
                params[param] = params[param].replace('<index>', str(page))
            response = self._get(url, query_params=params)
            domain_tags = Provider._filter_dom(response.text, api['filter'], True)
            for domain_tag in domain_tags:
                domain_id = Provider._extract_domain_id(dict(domain_tag.attrs)[api['id']['attr']],
                                                        api['id']['regex'])
                domain = (Provider._filter_dom(domain_tag, api['domain'])
                          .renderContents().decode('UTF-8'))
                domains[domain] = domain_id
                if domain == qdomain:
                    LOGGER.info('Hetzner => Get ID %s for domain %s', domain_id, qdomain)
                    return domain_id
        LOGGER.error('Hetzner => ID for domain %s does not exists', qdomain)
        raise AssertionError

    def _get_zone(self, domain, domain_id):
        """
        Pulls the zone for the current domain from authenticated Hetzner account and
        returns it as an zone object.
        """
        api = self.api[self.account]
        for request in api['zone']['GET']:
            url = (request.copy()).get('url', '/').replace('<id>', domain_id)
            params = request.get('params', {}).copy()
            for param in params:
                params[param] = params[param].replace('<id>', domain_id)
            response = self._get(url, query_params=params)
        dom = Provider._filter_dom(response.text, api['filter'])
        zone_file_filter = [{'name': 'textarea', 'attrs': {'name': api['zone']['file']}}]
        zone_file = Provider._filter_dom(dom, zone_file_filter).renderContents().decode('UTF-8')
        hidden = Provider._extract_hidden_data(dom)
        zone = {'data': dns.zone.from_text(zone_file, origin=domain, relativize=False),
                'hidden': hidden}
        LOGGER.info('Hetzner => Get zone for domain %s', domain)
        return zone

    def _post_zone(self, zone):
        """
        Pushes updated zone for current domain to authenticated Hetzner account and
        returns a boolean, if update was successful or not. Furthermore, waits until
        the zone has been taken over, if it is a Hetzner Robot account.
        """
        api = self.api[self.account]['zone']
        data = zone['hidden']
        data[api['file']] = zone['data'].to_text(relativize=True)
        response = self._post(api['POST']['url'], data=data)
        if Provider._filter_dom(response.text, api['filter']):
            LOGGER.error('Hetzner => Unable to update zone for domain %s: Syntax error\n\n%s',
                         zone['data'].origin.to_unicode(True),
                         zone['data'].to_text(relativize=True).decode('UTF-8'))
            return False

        LOGGER.info('Hetzner => Update zone for domain %s',
                    zone['data'].origin.to_unicode(True))
        if self.account == 'robot':
            latency = self._get_provider_option('latency')
            LOGGER.info('Hetzner => Wait %ds until Hetzner Robot has taken over zone...',
                        latency)
            time.sleep(latency)
        return True<|MERGE_RESOLUTION|>--- conflicted
+++ resolved
@@ -26,12 +26,8 @@
 NAMESERVER_DOMAINS = []
 
 
-<<<<<<< HEAD
 def provider_parser(subparser):
-=======
-def ProviderParser(subparser):
     """Generate a provider parser for Hetzner"""
->>>>>>> 59dbda6a
     subparser.add_argument('--auth-account',
                            help='specify type of Hetzner account: by default Hetzner Robot '
                            '(robot) or Hetzner konsoleH (konsoleh)')
